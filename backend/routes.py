"""HTTP routes for frontier feed, event actions, and orchestrator triggers."""

from fastapi import APIRouter, HTTPException, Query
<<<<<<< HEAD
from typing import Optional
from datetime import datetime
=======
from typing import Optional, List, Dict, Any
from pydantic import BaseModel
>>>>>>> 8899609b

from models import EventListResponse, PolymarketEvent, ChangesResponse, TickerSuggestion
from services.ingestion import ingestion_service
<<<<<<< HEAD
from services.asset_mapper import asset_mapper_service
=======
from services.apify_service import apify_service
from services.orchestrator import orchestrator_service
>>>>>>> 8899609b

router = APIRouter()


@router.get("/events", response_model=EventListResponse)
async def get_frontier_events(
    limit: int = Query(20, ge=1, le=100, description="Maximum number of events to return"),
    spike_only: bool = Query(False, description="Only return events with volume spikes"),
):
    """
    Get frontier events (most interesting markets)

    Returns events sorted by volume spike ratio, then by 24hr volume.
    If spike_only=true, only returns markets with detected volume spikes.
    """
    events = ingestion_service.get_frontier_events(
        limit=limit,
        spike_only=spike_only
    )

    spike_count = sum(1 for e in events if e.volumeSpike is not None)

    return EventListResponse(
        events=events,
        total=len(events),
        hasVolumeSpike=spike_count
    )


# IMPORTANT: Specific routes must come BEFORE dynamic {event_id} routes
@router.get("/events/spikes/summary")
async def get_spike_summary():
    """
    Get summary statistics about volume spikes
    """
    all_events = list(ingestion_service.events.values())
    spike_events = [e for e in all_events if e.volumeSpike is not None]

    if not spike_events:
        return {
            "total_events": len(all_events),
            "spike_events": 0,
            "average_spike_ratio": 0,
            "max_spike_ratio": 0,
            "top_spike_event": None
        }

    spike_ratios = [e.volumeSpike for e in spike_events if e.volumeSpike]
    avg_ratio = sum(spike_ratios) / len(spike_ratios) if spike_ratios else 0
    max_ratio = max(spike_ratios) if spike_ratios else 0

    # Get event with highest spike
    top_spike = max(spike_events, key=lambda e: e.volumeSpike or 0)

    return {
        "total_events": len(all_events),
        "spike_events": len(spike_events),
        "average_spike_ratio": round(avg_ratio, 2),
        "max_spike_ratio": round(max_ratio, 2),
        "top_spike_event": {
            "id": top_spike.id,
            "title": top_spike.title,
            "spike_ratio": round(top_spike.volumeSpike, 2),
            "volume24hr": top_spike.volume24hr,
        }
    }


@router.get("/events/changes", response_model=ChangesResponse)
async def get_changes(
    limit: int = Query(50, ge=1, le=100, description="Maximum number of changes to return"),
    since: Optional[str] = Query(None, description="ISO timestamp to filter from (e.g., 2025-10-17T12:00:00Z)"),
):
    """
    Get recent changes detected in polling

    Returns changes in reverse chronological order (most recent first).
    Use 'since' parameter to get only changes after a specific timestamp.
    """
    if since:
        try:
            since_dt = datetime.fromisoformat(since.replace("Z", "+00:00"))
            changes = ingestion_service.get_changes_since(since_dt)
        except ValueError:
            raise HTTPException(status_code=400, detail="Invalid timestamp format. Use ISO format.")
    else:
        changes = ingestion_service.get_recent_changes(limit=limit)

    return ChangesResponse(
        changes=changes,
        total=len(changes)
    )


@router.post("/refresh")
async def force_refresh():
    """
    Force a refresh of market data from Polymarket API
    """
    events = await ingestion_service.fetch_and_process_markets()
    spike_count = sum(1 for e in events if e.volumeSpike is not None)

    return {
        "status": "success",
        "events_fetched": len(events),
        "spike_events": spike_count
    }


<<<<<<< HEAD
# Dynamic routes with {event_id} must come AFTER specific routes
@router.get("/events/{event_id}/tickers", response_model=list[TickerSuggestion])
async def get_event_tickers(event_id: str):
    """
    Get GPT-mapped stock ticker suggestions for an event

    Uses GPT-4o-mini to analyze the event and suggest 8 stock tickers
    that would be most affected if the event were to occur.

    Returns tickers ranked by impact score (confidence).
    """
    # Get the event
    event = ingestion_service.events.get(event_id)

    if not event:
        raise HTTPException(status_code=404, detail=f"Event {event_id} not found")

    # Get ticker suggestions from GPT
    tickers = await asset_mapper_service.get_tickers(event)

    return tickers


@router.get("/events/{event_id}", response_model=PolymarketEvent)
async def get_event(event_id: str):
    """
    Get a specific event by ID
    """
    event = ingestion_service.events.get(event_id)

    if not event:
        raise HTTPException(status_code=404, detail=f"Event {event_id} not found")

    return event


@router.post("/events/{event_id}/lock")
async def toggle_event_lock(event_id: str):
    """
    Toggle lock state for an event
    """
    event = ingestion_service.events.get(event_id)

    if not event:
        raise HTTPException(status_code=404, detail=f"Event {event_id} not found")

    event.locked = not event.locked

    return {"id": event_id, "locked": event.locked}
=======
class NewsScrapeRequest(BaseModel):
    """Request model for news scraping."""
    query: str
    max_items: int = 10
    language: str = "US:en"
    time_range: str = "1h"
    fetch_article_details: bool = True


class NewsScrapeResponse(BaseModel):
    """Response model for news scraping."""
    status: str
    query: str
    item_count: int
    items: List[Dict[str, Any]]


@router.post("/news/scrape", response_model=NewsScrapeResponse)
async def scrape_news(request: NewsScrapeRequest):
    """
    Scrape Google News using Apify's Google News scraper
    
    This endpoint allows you to search for news articles related to specific topics,
    which can be useful for getting context around Polymarket events.
    """
    try:
        items = await apify_service.scrape_google_news(
            query=request.query,
            max_items=request.max_items,
            language=request.language,
            time_range=request.time_range,
            fetch_article_details=request.fetch_article_details
        )
        
        return NewsScrapeResponse(
            status="success",
            query=request.query,
            item_count=len(items),
            items=items
        )
        
    except Exception as e:
        raise HTTPException(
            status_code=500,
            detail=f"Failed to scrape news: {str(e)}"
        )


@router.get("/news/scrape")
async def scrape_news_get(
    query: str = Query(..., description="Search query for news"),
    max_items: int = Query(10, ge=1, le=50, description="Maximum number of articles"),
    language: str = Query("US:en", description="Language and region"),
    time_range: str = Query("1h", description="Time range (1h, 1d, 1w)"),
    fetch_article_details: bool = Query(True, description="Fetch full article content")
):
    """
    Scrape Google News using GET method (alternative to POST)
    """
    try:
        items = await apify_service.scrape_google_news(
            query=query,
            max_items=max_items,
            language=language,
            time_range=time_range,
            fetch_article_details=fetch_article_details
        )
        
        return {
            "status": "success",
            "query": query,
            "item_count": len(items),
            "items": items
        }
        
    except Exception as e:
        raise HTTPException(
            status_code=500,
            detail=f"Failed to scrape news: {str(e)}"
        )


@router.get("/events/{event_id}/detail")
async def get_event_detail(
    event_id: str,
    include_news: bool = Query(True, description="Include news articles"),
    news_max_items: int = Query(6, ge=1, le=20, description="Maximum news articles"),
    news_time_range: str = Query("1d", description="News time range (1h, 1d, 1w)")
):
    """
    Get detailed analysis for a specific event including news articles.
    
    This endpoint triggers the orchestrator to fetch news articles and other
    analysis for the specified Polymarket event.
    """
    # Get the event
    event = ingestion_service.events.get(event_id)
    
    if not event:
        raise HTTPException(status_code=404, detail=f"Event {event_id} not found")
    
    try:
        # Trigger orchestration
        result = await orchestrator_service.orchestrate_event_detail(
            event=event,
            include_news=include_news,
            news_max_items=news_max_items,
            news_time_range=news_time_range
        )
        
        return result
        
    except Exception as e:
        raise HTTPException(
            status_code=500,
            detail=f"Failed to analyze event: {str(e)}"
        )


@router.get("/events/{event_id}/news")
async def get_event_news(
    event_id: str,
    max_items: int = Query(6, ge=1, le=20, description="Maximum news articles"),
    time_range: str = Query("1d", description="Time range (1h, 1d, 1w)")
):
    """
    Get news articles for a specific event.
    """
    # Get the event
    event = ingestion_service.events.get(event_id)
    
    if not event:
        raise HTTPException(status_code=404, detail=f"Event {event_id} not found")
    
    try:
        # Get news for the event
        news = await orchestrator_service.get_event_news(
            event=event,
            max_items=max_items,
            time_range=time_range
        )
        
        return {
            "event_id": event_id,
            "event_title": event.question,
            "news_count": len(news),
            "news": news
        }
        
    except Exception as e:
        raise HTTPException(
            status_code=500,
            detail=f"Failed to fetch news: {str(e)}"
        )
>>>>>>> 8899609b
<|MERGE_RESOLUTION|>--- conflicted
+++ resolved
@@ -1,22 +1,15 @@
 """HTTP routes for frontier feed, event actions, and orchestrator triggers."""
 
 from fastapi import APIRouter, HTTPException, Query
-<<<<<<< HEAD
-from typing import Optional
+from typing import Optional, List, Dict, Any
 from datetime import datetime
-=======
-from typing import Optional, List, Dict, Any
 from pydantic import BaseModel
->>>>>>> 8899609b
 
 from models import EventListResponse, PolymarketEvent, ChangesResponse, TickerSuggestion
 from services.ingestion import ingestion_service
-<<<<<<< HEAD
 from services.asset_mapper import asset_mapper_service
-=======
 from services.apify_service import apify_service
 from services.orchestrator import orchestrator_service
->>>>>>> 8899609b
 
 router = APIRouter()
 
@@ -126,57 +119,7 @@
     }
 
 
-<<<<<<< HEAD
-# Dynamic routes with {event_id} must come AFTER specific routes
-@router.get("/events/{event_id}/tickers", response_model=list[TickerSuggestion])
-async def get_event_tickers(event_id: str):
-    """
-    Get GPT-mapped stock ticker suggestions for an event
-
-    Uses GPT-4o-mini to analyze the event and suggest 8 stock tickers
-    that would be most affected if the event were to occur.
-
-    Returns tickers ranked by impact score (confidence).
-    """
-    # Get the event
-    event = ingestion_service.events.get(event_id)
-
-    if not event:
-        raise HTTPException(status_code=404, detail=f"Event {event_id} not found")
-
-    # Get ticker suggestions from GPT
-    tickers = await asset_mapper_service.get_tickers(event)
-
-    return tickers
-
-
-@router.get("/events/{event_id}", response_model=PolymarketEvent)
-async def get_event(event_id: str):
-    """
-    Get a specific event by ID
-    """
-    event = ingestion_service.events.get(event_id)
-
-    if not event:
-        raise HTTPException(status_code=404, detail=f"Event {event_id} not found")
-
-    return event
-
-
-@router.post("/events/{event_id}/lock")
-async def toggle_event_lock(event_id: str):
-    """
-    Toggle lock state for an event
-    """
-    event = ingestion_service.events.get(event_id)
-
-    if not event:
-        raise HTTPException(status_code=404, detail=f"Event {event_id} not found")
-
-    event.locked = not event.locked
-
-    return {"id": event_id, "locked": event.locked}
-=======
+# News scraping models and endpoints
 class NewsScrapeRequest(BaseModel):
     """Request model for news scraping."""
     query: str
@@ -259,6 +202,57 @@
         )
 
 
+# Dynamic routes with {event_id} must come AFTER specific routes
+@router.get("/events/{event_id}/tickers", response_model=list[TickerSuggestion])
+async def get_event_tickers(event_id: str):
+    """
+    Get GPT-mapped stock ticker suggestions for an event
+
+    Uses GPT-4o-mini to analyze the event and suggest 8 stock tickers
+    that would be most affected if the event were to occur.
+
+    Returns tickers ranked by impact score (confidence).
+    """
+    # Get the event
+    event = ingestion_service.events.get(event_id)
+
+    if not event:
+        raise HTTPException(status_code=404, detail=f"Event {event_id} not found")
+
+    # Get ticker suggestions from GPT
+    tickers = await asset_mapper_service.get_tickers(event)
+
+    return tickers
+
+
+@router.get("/events/{event_id}", response_model=PolymarketEvent)
+async def get_event(event_id: str):
+    """
+    Get a specific event by ID
+    """
+    event = ingestion_service.events.get(event_id)
+
+    if not event:
+        raise HTTPException(status_code=404, detail=f"Event {event_id} not found")
+
+    return event
+
+
+@router.post("/events/{event_id}/lock")
+async def toggle_event_lock(event_id: str):
+    """
+    Toggle lock state for an event
+    """
+    event = ingestion_service.events.get(event_id)
+
+    if not event:
+        raise HTTPException(status_code=404, detail=f"Event {event_id} not found")
+
+    event.locked = not event.locked
+
+    return {"id": event_id, "locked": event.locked}
+
+
 @router.get("/events/{event_id}/detail")
 async def get_event_detail(
     event_id: str,
@@ -321,7 +315,7 @@
         
         return {
             "event_id": event_id,
-            "event_title": event.question,
+            "event_title": event.title,
             "news_count": len(news),
             "news": news
         }
@@ -330,5 +324,4 @@
         raise HTTPException(
             status_code=500,
             detail=f"Failed to fetch news: {str(e)}"
-        )
->>>>>>> 8899609b
+        )